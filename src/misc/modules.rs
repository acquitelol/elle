--- conflicted
+++ resolved
@@ -16,35 +16,20 @@
     override_and_add_node,
     parser::{
         enums::{Argument, AstNode, Primitive},
-<<<<<<< HEAD
         parser::{DoOnly, Parser, StructPool},
     },
     Warnings, STD_LIB_PATH,
-=======
-        parser::{DoOnly, Parser},
-    },
-    Warning, Warnings, META_STRUCT_NAME, STD_LIB_PATH,
->>>>>>> e35152db
 };
 
 pub fn lex_and_parse(
     input_path: &String,
     existing_tree: Option<&mut Vec<Primitive>>,
-<<<<<<< HEAD
     struct_pool: &RefCell<StructPool>,
-=======
-    struct_pool: &RefCell<HashSet<String>>,
-    generics: &Vec<Type>,
->>>>>>> e35152db
     parsed_modules: &RefCell<HashSet<String>>,
     warnings: &Warnings,
     debug_time: bool,
     nesting: usize,
-<<<<<<< HEAD
     _import_location: Location,
-=======
-    import_location: Location,
->>>>>>> e35152db
 ) -> Vec<Primitive> {
     let content = {
         let with_elle = fs::metadata(format!("{}.elle", input_path)).is_ok();
@@ -131,7 +116,6 @@
     let mut tree = existing_tree.unwrap_or(&mut fallback);
 
     // Non-generic imports and generic declarations
-<<<<<<< HEAD
     let (imports, new_struct_pool, _) = parser.parse(&DoOnly::Imports, None);
     struct_pool.replace_with(|_| new_struct_pool);
 
@@ -140,83 +124,11 @@
         parser.parse(&DoOnly::Structs, Some(struct_pool.borrow().to_owned()));
     struct_pool.replace_with(|_| new_struct_pool);
     tree.extend(structs);
-=======
-    let (mut imports, new_struct_pool) =
-        parser.parse(&DoOnly::NonGenericImportsAndGenericDefs, None);
-    struct_pool.replace_with(|_| new_struct_pool);
-
-    if generics.len() > parser.generic_keys.len() {
-        if warnings.has_warning(Warning::MissingGenerics) {
-            println!("{}", import_location
-                .warning(format!(
-                    "When importing this module, you passed {} generic arguments, but the module only takes {}.\nThis is only a warning, which means any arguments after \"{}\" are ignored.",
-                    generics.len(), parser.generic_keys.len(), generics.get(parser.generic_keys.len() - 1).unwrap().display()
-                )));
-        }
-    }
-
-    if generics.len() < parser.generic_keys.len() {
-        let defaults = parser
-            .generic_defaults
-            .iter()
-            .skip(generics.len())
-            .map(|v| v.clone().unwrap_or(Type::Void))
-            .collect::<Vec<_>>();
-
-        if warnings.has_warning(Warning::MissingGenerics) {
-            println!("{}", import_location
-                .warning(format!(
-                    "When importing this module, you passed {} generic arguments, but the module takes {}.\nThis is only a warning, so the rest of the arguments will be set to their defaults.\n\nSetting {}",
-                    generics.len(),
-                    parser.generic_keys.len(),
-                    defaults.iter()
-                        .enumerate()
-                        .map(|(i, v)|
-                            format!(
-                                "{} to {}{} ",
-                                parser.generic_keys.iter().nth(generics.len() + i).unwrap(), v.id(),
-                                if i + 1 == defaults.len() - 1 {
-                                    " and"
-                                } else {
-                                    if i == defaults.len() - 1 {
-                                        ""
-                                    } else {
-                                        ","
-                                    }
-                                },
-                            )
-                        )
-                        .collect::<Vec<String>>().join("")
-                )));
-        }
-
-        parser.external_generics.extend(defaults);
-    }
-
-    // Structs
-    let (structs, new_struct_pool) =
-        parser.parse(&DoOnly::Structs, Some(struct_pool.borrow().to_owned()));
-    struct_pool.replace_with(|_| new_struct_pool);
-    tree.extend(structs.clone());
-
-    // Generic imports
-    let (generic_imports, new_struct_pool) = parser.parse(
-        &DoOnly::GenericImports,
-        Some(struct_pool.borrow().to_owned()),
-    );
-    struct_pool.replace_with(|_| new_struct_pool);
-
-    imports.extend(generic_imports);
->>>>>>> e35152db
 
     for import in imports.iter().cloned() {
         match import {
             Primitive::Use {
                 module,
-<<<<<<< HEAD
-=======
-                generics,
->>>>>>> e35152db
                 mut location,
                 ..
             } if !parsed_modules.borrow().contains(&module) => {
@@ -235,26 +147,6 @@
                             "".into()
                         },
                         module,
-<<<<<<< HEAD
-=======
-                        generic_fmt = if generics.len() > 0 {
-                            format!(
-                                "<{}>",
-                                generics
-                                    .iter()
-                                    .enumerate()
-                                    .map(|(i, ty)| (i, ty.display()))
-                                    .map(|(i, s)| format!(
-                                        "{GREEN}{s}{RESET}{comma}",
-                                        comma = if i < generics.len() - 1 { "," } else { "" }
-                                    ))
-                                    .collect::<Vec<String>>()
-                                    .join("")
-                            )
-                        } else {
-                            "".into()
-                        }
->>>>>>> e35152db
                     );
                 }
 
@@ -295,22 +187,11 @@
                             );
                         }
                         Primitive::Struct { name, public, .. } => {
-<<<<<<< HEAD
                             if let Some(pos) = existing_definition(tree, &name) {
                                 if symbol == tree.get(pos).unwrap() {
                                     tree.remove(pos);
                                     tree.insert(0, symbol.clone());
                                 } else {
-=======
-                            // If it's the same struct don't change its permissions
-                            // simply re-define it (to maintain the hierarchy)
-                            match existing_definition(tree, &name) {
-                                Some(pos) if tree.get(pos).unwrap().clone() == symbol.clone() => {
-                                    tree.remove(pos);
-                                    tree.insert(0, symbol.clone());
-                                }
-                                _ => {
->>>>>>> e35152db
                                     override_and_add_node!(
                                         Primitive::Struct,
                                         &mut tree,
@@ -319,7 +200,6 @@
                                         public
                                     );
                                 }
-<<<<<<< HEAD
                             } else {
                                 override_and_add_node!(
                                     Primitive::Struct,
@@ -328,8 +208,6 @@
                                     symbol,
                                     public
                                 );
-=======
->>>>>>> e35152db
                             }
                         }
                     }
@@ -354,19 +232,12 @@
         }
     }
 
-<<<<<<< HEAD
     let (others, new_struct_pool, extra_structs) = parser.parse(
-=======
-    let (others, new_struct_pool) = parser.parse(
->>>>>>> e35152db
         &DoOnly::FunctionsAndConstants,
         Some(struct_pool.borrow().to_owned()),
     );
     struct_pool.replace_with(|_| new_struct_pool);
-<<<<<<< HEAD
     tree.extend(extra_structs);
-=======
->>>>>>> e35152db
     tree.extend(others);
 
     // Add global constants
@@ -487,97 +358,6 @@
                     above: None,
                 },
             },
-<<<<<<< HEAD
-=======
-        );
-
-        tree.insert(
-            0,
-            Primitive::Function {
-                name: "bool.to_string".into(),
-                public: false,
-                usable: true,
-                imported: false,
-                variadic: false,
-                manual: false,
-                external: false,
-                builtin: true,
-                volatile: false,
-                unaliased: None,
-                arguments: vec![Argument {
-                    name: "self".into(),
-                    r#type: Type::Boolean,
-                }],
-                r#return: Some(Type::Pointer(Box::new(Type::Char))),
-                body: vec![AstNode::IfStatement {
-                    condition: Box::new(AstNode::LiteralStatement {
-                        kind: TokenKind::Identifier,
-                        value: ValueKind::String("self".into()),
-                        location: Location::default(input_path.clone()),
-                    }),
-                    body: vec![AstNode::ReturnStatement {
-                        value: Box::new(AstNode::LiteralStatement {
-                            kind: TokenKind::StringLiteral,
-                            value: ValueKind::String("true".into()),
-                            location: Location {
-                                file: input_path.clone(),
-                                row: 0,
-                                column: 0,
-                                ctx: "\"false\"".into(),
-                                length: 7, // Length of the ctx above
-                                above: None,
-                            },
-                        }),
-                        location: Location {
-                            file: input_path.clone(),
-                            row: 0,
-                            column: 0,
-                            ctx: "return \"true\";".into(),
-                            length: 14, // Length of the ctx above
-                            above: None,
-                        },
-                    }],
-                    else_body: vec![AstNode::ReturnStatement {
-                        value: Box::new(AstNode::LiteralStatement {
-                            kind: TokenKind::StringLiteral,
-                            value: ValueKind::String("false".into()),
-                            location: Location {
-                                file: input_path.clone(),
-                                row: 0,
-                                column: 0,
-                                ctx: "\"true\"".into(),
-                                length: 6, // Length of the ctx above
-                                above: None,
-                            },
-                        }),
-                        location: Location {
-                            file: input_path.clone(),
-                            row: 0,
-                            column: 0,
-                            ctx: "return \"false\";".into(),
-                            length: 15, // Length of the ctx above
-                            above: None,
-                        },
-                    }],
-                    location: Location {
-                        file: input_path.clone(),
-                        row: 0,
-                        column: 0,
-                        ctx: "if self {".into(),
-                        length: 9, // Length of the ctx above
-                        above: None,
-                    },
-                }],
-                location: Location {
-                    file: input_path.clone(),
-                    row: 0,
-                    column: 0,
-                    ctx: "fn bool::to_string(bool self) -> string {".into(),
-                    length: 41, // Length of the ctx above
-                    above: None,
-                },
-            },
->>>>>>> e35152db
         )
     }
 
