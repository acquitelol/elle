--- conflicted
+++ resolved
@@ -151,7 +151,6 @@
     }
 }
 
-<<<<<<< HEAD
 pub fn modify_type_in_ast(
     ast_nodes: Vec<AstNode>,
     generics: &Vec<String>,
@@ -311,8 +310,6 @@
     ty.unknown_to_known(None, None, generics.clone(), known_types.clone())
 }
 
-=======
->>>>>>> e35152db
 #[derive(Debug, Clone, PartialEq, Eq)]
 pub enum Primitive {
     Use {
