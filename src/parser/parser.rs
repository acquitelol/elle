--- conflicted
+++ resolved
@@ -2,14 +2,9 @@
 
 use crate::{
     compiler::enums::Type,
-<<<<<<< HEAD
     ensure_fn_pointer,
     lexer::enums::{Location, Token, TokenKind, ValueKind},
     misc::colors::*,
-=======
-    ensure_fn_pointer, get_non_generic_type,
-    lexer::enums::{Token, TokenKind, ValueKind},
->>>>>>> e35152db
     parser::{constant::Constant, function::Function, r#struct::Struct},
     Warnings, GENERIC_END, GENERIC_IDENTIFIER,
 };
@@ -123,24 +118,15 @@
 pub struct Parser {
     pub tokens: Vec<Token>,
     pub position: usize,
-<<<<<<< HEAD
     pub extra_structs: RefCell<Vec<Primitive>>,
     pub tree: RefCell<Vec<Primitive>>,
     // Map of struct name to members and generics
     pub struct_pool: RefCell<StructPool>,
-=======
-    pub tree: Vec<Primitive>,
-    pub struct_pool: HashSet<String>,
-    pub external_generics: Vec<Type>,
-    pub generic_keys: Vec<String>,
-    pub generic_defaults: Vec<Option<Type>>,
->>>>>>> e35152db
     pub global_public: bool,
     pub warnings: Warnings,
 }
 
 impl Parser {
-<<<<<<< HEAD
     pub fn new(tokens: Vec<Token>, struct_pool: StructPool, warnings: Warnings) -> Self {
         Parser {
             tokens,
@@ -148,22 +134,6 @@
             extra_structs: RefCell::new(vec![]),
             tree: RefCell::new(vec![]),
             struct_pool: RefCell::new(struct_pool),
-=======
-    pub fn new(
-        tokens: Vec<Token>,
-        struct_pool: HashSet<String>,
-        external_generics: Vec<Type>,
-        warnings: Warnings,
-    ) -> Self {
-        Parser {
-            tokens,
-            position: 0,
-            tree: vec![],
-            struct_pool,
-            external_generics,
-            generic_keys: vec![],
-            generic_defaults: vec![],
->>>>>>> e35152db
             global_public: false,
             warnings,
         }
@@ -263,13 +233,8 @@
 
         let is_struct = self.struct_pool.borrow().contains_key(&name);
         let is_valid = is_fn_pointer
-<<<<<<< HEAD
             || is_struct
             || generics.unwrap_or(&vec![]).contains(&name)
-=======
-            || self.struct_pool.contains(&name)
-            || self.generic_keys.contains(&name)
->>>>>>> e35152db
             || ValueKind::String(name.clone()).is_base_type();
 
         if !is_valid {
@@ -283,15 +248,8 @@
         }
 
         let mut ty = ValueKind::String(name.clone())
-<<<<<<< HEAD
             .to_type_string(self.struct_pool.borrow().contains_key(&name))
             .unwrap();
-=======
-            .to_type_string(self.struct_pool.contains(&name))
-            .unwrap();
-
-        ty = get_non_generic_type!(self.generic_keys, self.external_generics, ty);
->>>>>>> e35152db
         let mut found_ptr = false;
 
         loop {
@@ -364,13 +322,8 @@
     pub fn parse(
         &mut self,
         do_only: &DoOnly,
-<<<<<<< HEAD
         new_struct_pool: Option<StructPool>,
     ) -> (Vec<Primitive>, StructPool, Vec<Primitive>) {
-=======
-        new_struct_pool: Option<HashSet<String>>,
-    ) -> (Vec<Primitive>, HashSet<String>) {
->>>>>>> e35152db
         if new_struct_pool.is_some() {
             self.struct_pool = RefCell::new(new_struct_pool.unwrap());
         }
@@ -419,56 +372,10 @@
                     external = true;
                     self.advance();
                 }
-<<<<<<< HEAD
                 TokenKind::Use if do_only == &DoOnly::Imports => {
                     let mut r#use = Use::new(self);
                     let statement = r#use.parse();
                     self.tree.borrow_mut().push(statement);
-=======
-                TokenKind::Generic if do_only == &DoOnly::NonGenericImportsAndGenericDefs => {
-                    self.advance();
-
-                    while vec![TokenKind::Identifier, TokenKind::Comma, TokenKind::Equal]
-                        .contains(&self.current_token().kind)
-                    {
-                        if self.current_token().kind == TokenKind::Comma {
-                            self.advance();
-                        }
-
-                        let generic = self.get_identifier();
-                        let mut default = None;
-                        self.advance();
-
-                        if self.current_token().kind == TokenKind::Equal {
-                            self.advance();
-                            default = Some(self.get_type());
-                            self.advance();
-                        }
-
-                        self.generic_keys.push(generic);
-                        self.generic_defaults.push(default);
-                    }
-
-                    self.expect_tokens(vec![TokenKind::Semicolon]);
-                    self.advance();
-
-                    public = false;
-                    local = false;
-                    external = false;
-                }
-                TokenKind::Use
-                    if do_only == &DoOnly::NonGenericImportsAndGenericDefs
-                        || do_only == &DoOnly::GenericImports =>
-                {
-                    let mut r#use = Use::new(self);
-                    let statement = r#use.parse(do_only);
-
-                    if (!r#use.has_generics && do_only == &DoOnly::NonGenericImportsAndGenericDefs)
-                        || (r#use.has_generics && do_only == &DoOnly::GenericImports)
-                    {
-                        self.tree.push(statement);
-                    }
->>>>>>> e35152db
 
                     public = false;
                     local = false;
@@ -531,11 +438,7 @@
                         external,
                     );
 
-<<<<<<< HEAD
                     self.tree.borrow_mut().push(statement);
-=======
-                    self.tree.push(statement);
->>>>>>> e35152db
 
                     public = false;
                     local = false;
@@ -563,11 +466,7 @@
                         global_public || public
                     });
 
-<<<<<<< HEAD
                     self.tree.borrow_mut().push(statement);
-=======
-                    self.tree.push(statement);
->>>>>>> e35152db
 
                     public = false;
                     local = false;
@@ -595,11 +494,7 @@
                         global_public || public
                     });
 
-<<<<<<< HEAD
                     self.tree.borrow_mut().push(statement);
-=======
-                    self.tree.push(statement);
->>>>>>> e35152db
 
                     public = false;
                     local = false;
