--- conflicted
+++ resolved
@@ -11,10 +11,7 @@
 mod parser;
 
 use compiler::compiler::Compiler;
-<<<<<<< HEAD
 use compiler::enums::Type;
-=======
->>>>>>> e35152db
 use lexer::enums::Location;
 use misc::{build::build, colors::*, help::print_help, modules::lex_and_parse};
 use parser::enums::{Argument, Primitive};
@@ -196,7 +193,6 @@
         debug_time,
         0,
         Location::default(input_path.clone()),
-<<<<<<< HEAD
     );
 
     tree.insert(
@@ -211,8 +207,6 @@
             members: meta_members.clone(),
             location: Location::default(input_path.clone()),
         },
-=======
->>>>>>> e35152db
     );
 
     if debug_time {
